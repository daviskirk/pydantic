--- conflicted
+++ resolved
@@ -1,9 +1,5 @@
 import sys
-<<<<<<< HEAD
 import typing
-from types import FrameType, ModuleType
-=======
->>>>>>> 68530323
 from typing import (
     TYPE_CHECKING,
     Any,
@@ -247,33 +243,7 @@
     return field_type
 
 
-<<<<<<< HEAD
-def get_caller_module_name() -> Optional[str]:
-    """
-    Used inside a function to get its caller module name
-
-    Will only work against non-compiled code, therefore used only in pydantic.generics
-    """
-    import inspect
-
-    try:
-        previous_caller_frame = inspect.stack()[2].frame
-    except IndexError as e:
-        raise RuntimeError('This function must be used inside another function') from e
-
-    getmodule = cast(Callable[[FrameType, str], Optional[ModuleType]], inspect.getmodule)
-    previous_caller_module = getmodule(previous_caller_frame, previous_caller_frame.f_code.co_filename)
-    return previous_caller_module.__name__ if previous_caller_module is not None else None
-
-
-def is_call_from_module() -> bool:
-=======
-def _is_typevar(v: Any) -> bool:
-    return isinstance(v, TypeVar)
-
-
 def get_caller_frame_info() -> Tuple[Optional[str], bool]:
->>>>>>> 68530323
     """
     Used inside a function to check whether it was called globally
 
